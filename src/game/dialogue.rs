use nohash_hasher::IsEnabled;
<<<<<<< HEAD
use std::hash::Hash;
=======
use std::hash::{BuildHasherDefault, Hash};
>>>>>>> 324e6f69

use bevy::{
    animation::{AnimationTarget, AnimationTargetId, animated_field},
    asset::LoadState,
    platform::collections::HashMap,
    prelude::*,
};
use bevy_text_animation::TextSimpleAnimator;
use serde::{Deserialize, Serialize};

use super::*;
use crate::{
<<<<<<< HEAD
    BuckoNoHashHashmap, BuildBuckoNoHashHasher, RENDER_LAYER_OVERLAY, WINDOW_HEIGHT, WINDOW_WIDTH,
=======
    BuckoNoHashHasher, RENDER_LAYER_OVERLAY, WINDOW_HEIGHT, WINDOW_WIDTH,
>>>>>>> 324e6f69
    animation::SpriteAnimation,
};

#[derive(SubStates, Clone, PartialEq, Eq, Hash, Debug, Default)]
#[source(InteractionState = InteractionState::Dialogue)]
enum DialogueState {
    #[default]
    Loading,
    Playing,
    Ending,
}

pub fn dialogue_plugin(app: &mut App) {
    app.add_systems(Startup, spawn_cinematic_bars)
        .add_systems(
            Update,
            preload_dialogues.run_if(resource_exists_and_changed::<DialoguePreload>),
        )
        .add_systems(
            OnEnter(DialogueState::Loading),
            (fetch_dialouge, cinematic_bars_in),
        )
        .add_systems(
            Update,
            wait_for_loaded_and_bars.run_if(in_state(DialogueState::Loading)),
        )
        .add_systems(OnEnter(DialogueState::Playing), play_dialogue)
        .add_systems(
            Update,
            advance_dialogue
                .run_if(in_state(DialogueState::Playing).and(on_event::<InteractionAdvance>)),
        )
        .add_systems(OnEnter(DialogueState::Ending), cinematic_bars_out)
        .add_systems(
            Update,
            wait_for_bars.run_if(in_state(DialogueState::Ending)),
        )
        .add_event::<CinematicBarsIn>()
        .add_event::<CinematicBarsOut>()
        .add_sub_state::<DialogueState>()
        .init_resource::<DialoguePreload>()
        .init_resource::<DialogueStorage>()
        .register_type::<DialogueId>()
        .register_type::<DialogueElement>()
        .register_type::<DialogueLine>()
        .register_type::<DialogueAction>()
        .register_type::<ActionMode>()
        .register_type::<Dialogue>()
        .register_type::<DialogueStorage>()
        .register_type::<DialoguePreload>();
}

#[derive(Debug, Component)]
struct CinematicBars;

#[derive(Debug, Resource)]
struct CinematicBarsNodes {
    in_node:  AnimationNodeIndex,
    out_node: AnimationNodeIndex,
}

#[derive(Debug, Clone, Copy, Event)]
struct CinematicBarsIn;

#[derive(Debug, Clone, Copy, Event)]
struct CinematicBarsOut;

fn spawn_cinematic_bars(mut commands: Commands, asset_server: Res<AssetServer>) {
    const BAR_HEIGHT: f32 = WINDOW_HEIGHT as f32 / 8.0;
    let bar_sprite = Sprite::from_color(BLACK, vec2(WINDOW_WIDTH as f32, BAR_HEIGHT));

    let bar_upper_name = Name::new("bar_upper");
    let bar_lower_name = Name::new("bar_lower");
    let bar_upper_target_id = AnimationTargetId::from_name(&bar_upper_name);
    let bar_lower_target_id = AnimationTargetId::from_name(&bar_lower_name);

    let bar_upper_in_y = (WINDOW_HEIGHT as f32 - BAR_HEIGHT) / 2.0;
    let bar_lower_in_y = -bar_upper_in_y;
    let bar_upper_out_y = bar_upper_in_y + BAR_HEIGHT;
    let bar_lower_out_y = bar_lower_in_y - BAR_HEIGHT;

    const DURATION: f32 = 3.0;
    let domain = interval(0.0, DURATION).unwrap();

    let (graph, nodes) = AnimationGraph::from_clips([
        asset_server.add({
            let mut clip_in = AnimationClip::default();
            clip_in.add_curve_to_target(
                bar_upper_target_id,
                AnimatableCurve::new(
                    animated_field!(Transform::translation),
                    EasingCurve::new(
                        vec3(0.0, bar_upper_out_y, Z_EFFECTS),
                        vec3(0.0, bar_upper_in_y, Z_EFFECTS),
                        EaseFunction::SmoothStep,
                    )
                    .reparametrize_linear(domain)
                    .unwrap(),
                ),
            );
            clip_in.add_curve_to_target(
                bar_lower_target_id,
                AnimatableCurve::new(
                    animated_field!(Transform::translation),
                    EasingCurve::new(
                        vec3(0.0, bar_lower_out_y, Z_EFFECTS),
                        vec3(0.0, bar_lower_in_y, Z_EFFECTS),
                        EaseFunction::SmoothStep,
                    )
                    .reparametrize_linear(domain)
                    .unwrap(),
                ),
            );
            clip_in.add_event_fn(DURATION, |commands, _entity, _time, _weight| {
                commands.send_event(CinematicBarsIn);
            });
            clip_in
        }),
        asset_server.add({
            let mut clip_out = AnimationClip::default();
            clip_out.add_curve_to_target(
                bar_upper_target_id,
                AnimatableCurve::new(
                    animated_field!(Transform::translation),
                    EasingCurve::new(
                        vec3(0.0, bar_upper_in_y, Z_EFFECTS),
                        vec3(0.0, bar_upper_out_y, Z_EFFECTS),
                        EaseFunction::SmoothStep,
                    )
                    .reparametrize_linear(domain)
                    .unwrap(),
                ),
            );
            clip_out.add_curve_to_target(
                bar_lower_target_id,
                AnimatableCurve::new(
                    animated_field!(Transform::translation),
                    EasingCurve::new(
                        vec3(0.0, bar_lower_in_y, Z_EFFECTS),
                        vec3(0.0, bar_lower_out_y, Z_EFFECTS),
                        EaseFunction::SmoothStep,
                    )
                    .reparametrize_linear(domain)
                    .unwrap(),
                ),
            );
            clip_out.add_event_fn(DURATION, |commands, _entity, _time, _weight| {
                commands.send_event(CinematicBarsOut);
            });
            clip_out
        }),
    ]);

    commands.insert_resource(CinematicBarsNodes {
        in_node:  nodes[0],
        out_node: nodes[1],
    });

    let root_entity = commands
        .spawn((
            CinematicBars,
            AnimationPlayer::default(),
            AnimationGraphHandle(asset_server.add(graph)),
            Transform::default(),
            Visibility::default(),
            RENDER_LAYER_OVERLAY,
        ))
        .id();

    commands.spawn((
        bar_upper_name,
        ChildOf(root_entity),
        bar_sprite.clone(),
        AnimationTarget {
            id:     bar_upper_target_id,
            player: root_entity,
        },
        Transform::from_xyz(0.0, bar_upper_out_y, Z_EFFECTS),
        Visibility::default(),
        RENDER_LAYER_OVERLAY,
    ));

    commands.spawn((
        bar_lower_name,
        ChildOf(root_entity),
        bar_sprite,
        AnimationTarget {
            id:     bar_lower_target_id,
            player: root_entity,
        },
        Transform::from_xyz(0.0, bar_upper_out_y, Z_EFFECTS),
        Visibility::default(),
        RENDER_LAYER_OVERLAY,
    ));
}

#[derive(Debug, Component)]
struct DialogueCurrent;

fn fetch_dialouge(
    mut commands: Commands,
    current_id: Res<DialogueCurrentId>,
    q_dialogues: Query<(&DialogueId, Entity), With<DialogueRoot>>,
    storage: Res<DialogueStorage>,
    asset_server: Res<AssetServer>,
) {
    let current_dialouge_entity = q_dialogues
        .iter()
        .find_map(|(id, entity)| (*id == current_id.0).then_some(entity))
        .unwrap_or_else(|| {
            load_dialogue(commands.reborrow(), &storage, &asset_server, &current_id)
        });

    commands
        .entity(current_dialouge_entity)
        .insert(DialogueCurrent);
}

fn cinematic_bars_in(
    nodes: Res<CinematicBarsNodes>,
    mut cinematic_bars: Single<&mut AnimationPlayer, With<CinematicBars>>,
) {
    cinematic_bars.stop_all().play(nodes.in_node);
}

fn wait_for_loaded_and_bars(
    mut e_reader: EventReader<CinematicBarsIn>,
    mut dialogue_state: ResMut<NextState<DialogueState>>,
    mut bar_animation_done: Local<bool>,
    current_dialogue: Single<(&DialogueInfo, &mut Visibility), With<DialogueCurrent>>,
    asset_server: Res<AssetServer>,
) {
    if e_reader.read().count() > 0 {
        *bar_animation_done = true;
    }

    let (dialogue_info, mut dialogue_visibility) = current_dialogue.into_inner();
    if *bar_animation_done && dialogue_info.loaded(asset_server) {
        *bar_animation_done = false;
        *dialogue_visibility = Visibility::Visible;
        dialogue_state.set(DialogueState::Playing);
    }
}

fn play_dialogue(
    current_dialogues: Single<(&DialogueInfo, &mut AnimationPlayer), With<DialogueCurrent>>,
    interaction_text: Single<&mut TextSimpleAnimator, With<InteractionText>>,
) {
    let (info, mut animator) = current_dialogues.into_inner();
    animator.stop_all().play(info.nodes[0]);
    let TextAnimatorInfo { text, speed, delay } = info.texts[0];
    *interaction_text.into_inner() = match delay {
        Some(seconds) => TextSimpleAnimator::new(text, speed).with_wait_before(seconds),
        None => TextSimpleAnimator::new(text, speed),
    }
}

fn advance_dialogue(
    current_dialogues: Single<(&DialogueInfo, &mut AnimationPlayer), With<DialogueCurrent>>,
    interaction_text: Single<(&mut Text, &mut TextSimpleAnimator), With<InteractionText>>,
    mut dialogue_state: ResMut<NextState<DialogueState>>,
    mut line_index: Local<usize>,
) {
    *line_index += 1;

    let (info, mut dialogue_animator) = current_dialogues.into_inner();
    let (mut text, mut text_animator) = interaction_text.into_inner();
    if *line_index == info.nodes.len() {
        *line_index = 0;
        text.clear();
        dialogue_state.set(DialogueState::Ending);
        return;
    }

    // info!("Playing animations index: {}", *line_index);
    dialogue_animator.stop_all().play(info.nodes[*line_index]);
    let TextAnimatorInfo { text, speed, delay } = info.texts[*line_index];
    *text_animator = match delay {
        Some(seconds) => TextSimpleAnimator::new(text, speed).with_wait_before(seconds),
        None => TextSimpleAnimator::new(text, speed),
    }
}

fn cinematic_bars_out(
    nodes: Res<CinematicBarsNodes>,
    mut cinematic_bars: Single<&mut AnimationPlayer, With<CinematicBars>>,
) {
    cinematic_bars.stop_all().play(nodes.out_node);
}

fn wait_for_bars(
    mut commands: Commands,
    mut e_reader: EventReader<CinematicBarsOut>,
    current_dialogue: Single<Entity, With<DialogueCurrent>>,
    interaction_panel: Single<Entity, With<InteractionPanel>>,
) {
    if e_reader.read().count() > 0 {
        commands.entity(current_dialogue.into_inner()).despawn();
        commands.entity(interaction_panel.into_inner()).despawn();
        commands.set_state(InteractionState::None);
        commands.set_state(MovementState::Enabled);
        commands.remove_resource::<DialogueCurrentId>();
    }
}

#[derive(
    Debug, Default, Clone, Copy, Component, PartialEq, Eq, Reflect, Serialize, Deserialize,
)]
#[reflect(Default, Component, Serialize, Deserialize)]
pub enum DialogueId {
    #[default]
    None,
    UckoIntro,
    NinjuckoIntro,
    WizuckoWin,
    WizuckoIntro,
}

impl Hash for DialogueId {
    fn hash<H: std::hash::Hasher>(&self, hasher: &mut H) {
        hasher.write_usize(*self as usize);
    }
}

impl IsEnabled for DialogueId {}

#[derive(Debug, Reflect)]
// A Sprite to be loaded for a Dialogue scene that can have its own animation
// and be animated via DialogueActions
struct DialogueElement {
    path: &'static str,

    custom_size: Option<Vec2>,

    frames:  usize,
    fps:     u8,
    looping: bool,
}

impl DialogueElement {
    const DEFAULT_FPS: u8 = 12;

    fn new(path: &'static str) -> Self {
        DialogueElement {
            path,
            custom_size: None,
            frames: 1,
            fps: Self::DEFAULT_FPS,
            looping: false,
        }
    }

    fn custom_size(mut self, custom_size: Vec2) -> Self {
        self.custom_size = Some(custom_size);
        self
    }

    fn fps(mut self, fps: u8) -> Self {
        self.fps = fps;
        self
    }

    fn frames(mut self, frames: usize) -> Self {
        self.frames = frames;
        self
    }

    fn looping(mut self) -> Self {
        self.looping = true;
        self
    }
}

#[derive(Debug, Reflect)]
// Contains any actions for DialogueElements to be played during the line
struct DialogueLine {
    text:    &'static str,
    speed:   f32,
    delay:   Option<f32>,
    actions: Vec<DialogueAction>,
}

impl DialogueLine {
    fn new(line: &'static str) -> Self {
        DialogueLine {
            text:    line,
            speed:   16.0,
            delay:   None,
            actions: vec![],
        }
    }

    fn speed(mut self, speed: f32) -> Self {
        self.speed = speed;
        self
    }

    fn delay(mut self, delay: f32) -> Self {
        self.delay = Some(delay);
        self
    }

    fn add_action(mut self, action: DialogueAction) -> Self {
        self.actions.push(action);
        self
    }
}

#[derive(Debug, Reflect)]
enum ActionMode {
    Translate,
    _Rotate,
    Scale,
}

// A Transform animation to be played on an indexed DialogueElement
#[derive(Debug, Reflect)]
struct DialogueAction {
    element: usize,

    mode:  ActionMode,
    start: Vec2,
    end:   Vec2,
    ease:  EaseFunction,

    delay:    f32,
    duration: f32,
}

impl DialogueAction {
    fn new(element: usize) -> Self {
        DialogueAction {
            element,
            mode: ActionMode::Translate,
            start: Vec2::default(),
            end: Vec2::default(),
            ease: EaseFunction::Linear,
            delay: 0.0,
            duration: 1.0,
        }
    }

    fn teleport(element: usize, start: Vec2, end: Vec2) -> Self {
        // this is jank af
        Self::new(element).start(start).end(end).duration(0.001)
    }

    fn mode(mut self, mode: ActionMode) -> Self {
        self.mode = mode;
        self
    }

    fn start(mut self, start: Vec2) -> Self {
        self.start = start;
        self
    }

    fn end(mut self, end: Vec2) -> Self {
        self.end = end;
        self
    }

    fn ease(mut self, ease: EaseFunction) -> Self {
        self.ease = ease;
        self
    }

    fn delay(mut self, delay: f32) -> Self {
        self.delay = delay;
        self
    }

    fn duration(mut self, duration: f32) -> Self {
        self.duration = duration;
        self
    }
}

#[derive(Debug, Component)]
struct DialogueRoot;

// A cutscene of dialogue with elements and lines with actions that act on those elements
#[derive(Debug, Reflect)]
struct Dialogue {
    elements: Vec<DialogueElement>,
    lines:    Vec<DialogueLine>,
}

#[derive(Debug, Component)]
struct DialogueInfo {
    images: Vec<Handle<Image>>,
    texts:  Vec<TextAnimatorInfo>,
    nodes:  Vec<AnimationNodeIndex>,
}

impl DialogueInfo {
    fn loaded(&self, asset_server: Res<'_, AssetServer>) -> bool {
        self.images.iter().all(|handle| {
            matches!(
                asset_server.get_load_state(handle.id()),
                Some(LoadState::Loaded)
            )
        })
    }
}

#[derive(Debug, Deref, Resource)]
pub struct DialogueCurrentId(pub DialogueId);

#[derive(Debug, Default, Deref, DerefMut, Resource, Reflect)]
#[reflect(Debug, Resource)]
pub struct DialoguePreload(Vec<DialogueId>);

#[derive(Debug, Clone, Copy)]
struct TextAnimatorInfo {
    text:  &'static str,
    speed: f32,
    delay: Option<f32>,
}

impl TextAnimatorInfo {
    fn new(text: &'static str, speed: f32, delay: Option<f32>) -> Self {
        TextAnimatorInfo { text, speed, delay }
    }
}

#[derive(Clone, Copy, Debug, Event)]
struct ClipStarted;

#[derive(Clone, Copy, Debug, Event)]
struct ClipEnded;

const ELEMENT_TILE_SIZE: UVec2 = UVec2::splat(64);

fn preload_dialogues(
    mut commands: Commands,
    preload: Res<DialoguePreload>,
    storage: Res<DialogueStorage>,
    asset_server: Res<AssetServer>,
) {
    preload.iter().for_each(|id| {
        load_dialogue(commands.reborrow(), &storage, &asset_server, id);
    });
}

fn load_dialogue(
    mut commands: Commands<'_, '_>,
    storage: &Res<'_, DialogueStorage>,
    asset_server: &Res<'_, AssetServer>,
    id: &DialogueId,
) -> Entity {
    let dialogue = storage
        .get(id)
        .expect("Dialogue storage should have entries for every Id");

    info!("Loading Dialogue: {:?}", id);

    let root_entity = commands
        .spawn((
            DialogueRoot,
            *id,
            AnimationPlayer::default(),
            Transform::default(),
            Visibility::Hidden,
            RENDER_LAYER_OVERLAY,
        ))
        .id();

    type HandlesAndIds = (Vec<Handle<Image>>, Vec<AnimationTargetId>);
    let (image_handles, target_ids): HandlesAndIds = dialogue
        .elements
        .iter()
        .map(|element| {
            let name = Name::new(element.path);
            let target_id = AnimationTargetId::from_name(&name);

            let image_handle = asset_server.load(element.path);
            let texture_atlas = TextureAtlas {
                layout: asset_server.add(TextureAtlasLayout::from_grid(
                    ELEMENT_TILE_SIZE,
                    element.frames as u32,
                    1,
                    None,
                    None,
                )),
                index:  0,
            };

            let mut sprite_animation =
                SpriteAnimation::new(0, element.frames - 1, element.fps).paused();
            if element.looping {
                sprite_animation = sprite_animation.looping();
            }

            commands
                .spawn((
                    name,
                    AnimationTarget {
                        player: root_entity,
                        id:     target_id,
                    },
                    ChildOf(root_entity),
                    Sprite {
                        image: image_handle.clone_weak(),
                        texture_atlas: Some(texture_atlas),
                        custom_size: element.custom_size,
                        ..Default::default()
                    },
                    sprite_animation,
                    Transform::from_xyz(-2000.0, -2000.0, 0.0),
                    Visibility::Inherited,
                    RENDER_LAYER_OVERLAY,
                ))
                .observe(play_sprite_animation);

            (image_handle, target_id)
        })
        .unzip();

    type AnimatorInfo = (Vec<TextAnimatorInfo>, Vec<Handle<AnimationClip>>);
    let (text_animator_info, clips): AnimatorInfo = dialogue
        .lines
        .iter()
        .map(|line| {
            let clip = line
                .actions
                .iter()
                .fold(AnimationClip::default(), |clip, action| {
                    add_action_to_clip(&target_ids, clip, action)
                });

            (
                TextAnimatorInfo::new(line.text, line.speed, line.delay),
                asset_server.add(clip),
            )
        })
        .unzip();

    let (animation_graph, animation_nodes) = AnimationGraph::from_clips(clips);
    let animation_graph_handle: Handle<AnimationGraph> = asset_server.add(animation_graph);

    commands.entity(root_entity).insert((
        AnimationGraphHandle(animation_graph_handle),
        DialogueInfo {
            images: image_handles,
            texts:  text_animator_info,
            nodes:  animation_nodes,
        },
    ));

    root_entity
}

fn play_sprite_animation(
    trigger: Trigger<ClipStarted>,
    mut q_sprite_animations: Query<&mut SpriteAnimation, With<AnimationTarget>>,
) {
    q_sprite_animations
        .get_mut(trigger.target())
        .expect("Trigger target should have Sprite Animation")
        .play();
}

fn add_action_to_clip(
    target_ids: &[AnimationTargetId],
    mut clip: AnimationClip,
    action: &DialogueAction,
) -> AnimationClip {
    let z_offset = Z_SPRITES + (action.element as f32 * 0.01);
    let element_target_id = target_ids[action.element];
    let domain = interval(action.delay, action.delay + action.duration).unwrap();

    match action.mode {
        ActionMode::Translate => clip.add_curve_to_target(
            element_target_id,
            AnimatableCurve::new(
                animated_field!(Transform::translation),
                EasingCurve::new(
                    action.start.extend(z_offset),
                    action.end.extend(z_offset),
                    action.ease,
                )
                .reparametrize_linear(domain)
                .unwrap(),
            ),
        ),
        ActionMode::_Rotate => clip.add_curve_to_target(
            element_target_id,
            AnimatableCurve::new(
                animated_field!(Transform::rotation),
                EasingCurve::new(
                    Quat::from_rotation_z(action.start.to_angle()),
                    Quat::from_rotation_z(action.end.to_angle()),
                    action.ease,
                )
                .reparametrize_linear(domain)
                .unwrap(),
            ),
        ),
        ActionMode::Scale => clip.add_curve_to_target(
            element_target_id,
            AnimatableCurve::new(
                animated_field!(Transform::scale),
                EasingCurve::new(
                    action.start.extend(1.0),
                    action.end.extend(1.0),
                    action.ease,
                )
                .reparametrize_linear(domain)
                .unwrap(),
            ),
        ),
    };

    clip.add_event_to_target(element_target_id, 0.0, ClipStarted);
    clip.add_event_to_target(element_target_id, action.duration, ClipEnded);

    clip
}

<<<<<<< HEAD
#[derive(Debug, Deref, Resource, Reflect)]
#[reflect(Resource)]
struct DialogueStorage(BuckoNoHashHashmap<DialogueId, Dialogue>);
=======
type DialogueNoHashHashmap =
    HashMap<DialogueId, Dialogue, BuildHasherDefault<BuckoNoHashHasher<DialogueId>>>;

#[derive(Debug, Deref, Resource, Reflect)]
#[reflect(Resource)]
struct DialogueStorage(DialogueNoHashHashmap);
>>>>>>> 324e6f69

impl FromWorld for DialogueStorage {
    fn from_world(_world: &mut World) -> Self {
        const SCENE_AREA_HEIGHT: f32 = 540.0;
        const OFFSCREEN: Vec2 = Vec2::splat(-2000.0);

<<<<<<< HEAD
        let mut storage: BuckoNoHashHashmap<DialogueId, Dialogue> =
            HashMap::with_hasher(BuildBuckoNoHashHasher::default());
=======
        let mut storage: DialogueNoHashHashmap =
            HashMap::with_hasher(BuildHasherDefault::<BuckoNoHashHasher<DialogueId>>::new());
>>>>>>> 324e6f69

        storage.insert(
            DialogueId::None,
            Dialogue {
                elements: vec![],
                lines:    vec![],
            },
        );

        storage.insert(
            DialogueId::UckoIntro,
            Dialogue {
                elements: vec![
                    DialogueElement::new("sprites/bucko/intro.png")
                        .custom_size(Vec2::splat(SCENE_AREA_HEIGHT))
                        .frames(16)
                        .fps(16)
                        .looping(),
                    DialogueElement::new("sprites/ucko/group.png"),
                    DialogueElement::new("sprites/bucko/bones_1.png"),
                    DialogueElement::new("sprites/bucko/bones_2.png"),
                    DialogueElement::new("sprites/bucko/escape.png"),
                ],
                lines:    vec![
                    DialogueLine::new("Pardon me. Did I miss something? What's going on?")
                        .delay(6.0)
                        .add_action(DialogueAction::new(0))
                        .add_action(
                            DialogueAction::new(0)
                                .mode(ActionMode::Scale)
                                .start(vec2(0.1, 0.1))
                                .end(vec2(1.0, 1.0))
                                .ease(EaseFunction::Steps(3, JumpAt::End))
                                .duration(6.0),
                        )
                        .add_action(
                            DialogueAction::teleport(0, vec2(0.0, 0.0), OFFSCREEN).delay(6.0),
                        ),
                    DialogueLine::new("...").speed(1.0),
                    DialogueLine::new("Uh oh..."),
                    DialogueLine::new("AAAAAAIIIIEEEEEE!!"),
                ],
            },
        );

        storage.insert(
            DialogueId::NinjuckoIntro,
            Dialogue {
                elements: vec![
                    DialogueElement::new("sprites/ninjucko/idle.png")
                        .frames(4)
                        .fps(8)
                        .looping(),
                ],
                lines:    vec![],
            },
        );

        DialogueStorage(storage)
    }
}<|MERGE_RESOLUTION|>--- conflicted
+++ resolved
@@ -1,13 +1,10 @@
 use nohash_hasher::IsEnabled;
-<<<<<<< HEAD
 use std::hash::Hash;
-=======
-use std::hash::{BuildHasherDefault, Hash};
->>>>>>> 324e6f69
 
 use bevy::{
     animation::{AnimationTarget, AnimationTargetId, animated_field},
     asset::LoadState,
+    platform::collections::HashMap,
     platform::collections::HashMap,
     prelude::*,
 };
@@ -16,11 +13,7 @@
 
 use super::*;
 use crate::{
-<<<<<<< HEAD
     BuckoNoHashHashmap, BuildBuckoNoHashHasher, RENDER_LAYER_OVERLAY, WINDOW_HEIGHT, WINDOW_WIDTH,
-=======
-    BuckoNoHashHasher, RENDER_LAYER_OVERLAY, WINDOW_HEIGHT, WINDOW_WIDTH,
->>>>>>> 324e6f69
     animation::SpriteAnimation,
 };
 
@@ -62,7 +55,16 @@
         .add_event::<CinematicBarsOut>()
         .add_sub_state::<DialogueState>()
         .init_resource::<DialoguePreload>()
+        .init_resource::<DialoguePreload>()
         .init_resource::<DialogueStorage>()
+        .register_type::<DialogueId>()
+        .register_type::<DialogueElement>()
+        .register_type::<DialogueLine>()
+        .register_type::<DialogueAction>()
+        .register_type::<ActionMode>()
+        .register_type::<Dialogue>()
+        .register_type::<DialogueStorage>()
+        .register_type::<DialoguePreload>();
         .register_type::<DialogueId>()
         .register_type::<DialogueElement>()
         .register_type::<DialogueLine>()
@@ -741,31 +743,17 @@
     clip
 }
 
-<<<<<<< HEAD
 #[derive(Debug, Deref, Resource, Reflect)]
 #[reflect(Resource)]
 struct DialogueStorage(BuckoNoHashHashmap<DialogueId, Dialogue>);
-=======
-type DialogueNoHashHashmap =
-    HashMap<DialogueId, Dialogue, BuildHasherDefault<BuckoNoHashHasher<DialogueId>>>;
-
-#[derive(Debug, Deref, Resource, Reflect)]
-#[reflect(Resource)]
-struct DialogueStorage(DialogueNoHashHashmap);
->>>>>>> 324e6f69
 
 impl FromWorld for DialogueStorage {
     fn from_world(_world: &mut World) -> Self {
         const SCENE_AREA_HEIGHT: f32 = 540.0;
         const OFFSCREEN: Vec2 = Vec2::splat(-2000.0);
 
-<<<<<<< HEAD
         let mut storage: BuckoNoHashHashmap<DialogueId, Dialogue> =
             HashMap::with_hasher(BuildBuckoNoHashHasher::default());
-=======
-        let mut storage: DialogueNoHashHashmap =
-            HashMap::with_hasher(BuildHasherDefault::<BuckoNoHashHasher<DialogueId>>::new());
->>>>>>> 324e6f69
 
         storage.insert(
             DialogueId::None,
