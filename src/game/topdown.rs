--- conflicted
+++ resolved
@@ -48,11 +48,7 @@
     )
     .add_observer(setup_current_map)
     .register_type::<HopState>()
-<<<<<<< HEAD
-    .register_type::<MoveInput>()
     .register_type::<WaterTile>()
-=======
->>>>>>> 6356a08a
     .register_type::<Warp>()
     .init_resource::<CurrentMap>()
     .init_resource::<LastPlayerLocation>()
